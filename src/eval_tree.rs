use crate::environment::Environment;
use crate::operators::BinOpcode;
use crate::side_effects;
use std::cell::RefCell;
use std::rc::Rc;

pub type Identifier = String;

#[derive(Debug)]
pub enum Expr {
    Var(Identifier),
    Unit,
    Int(i32),
    Str(String),
    Bool(bool),
    Tuple(Vec<Rc<Expr>>),
    BinOp(Rc<Expr>, BinOpcode, Rc<Expr>),
    Let(Rc<Pat>, Rc<Expr>, Rc<Expr>),
    Func(Identifier, Rc<Expr>, Option<Rc<RefCell<Environment>>>),
    FuncAp(Rc<Expr>, Rc<Expr>, Option<Rc<RefCell<Environment>>>),
    If(Rc<Expr>, Rc<Expr>, Rc<Expr>),
    EffectAp(side_effects::Effect, Vec<Rc<Expr>>),
    ConsumedEffect,
}

// only works for values right now:
impl std::fmt::Display for Expr {
    fn fmt(&self, f: &mut std::fmt::Formatter<'_>) -> std::fmt::Result {
        use self::Expr::*;
        match self {
            Var(ident) => write!(f, "{}", ident),
            Unit => write!(f, "no result"),
            Int(i) => write!(f, "{}", i),
            Str(s) => write!(f, "{}", s),
            Bool(b) => write!(f, "{}", b),
            Tuple(elements) => {
                write!(f, "(")?;
                for (i, element) in elements.iter().enumerate() {
                    write!(f, "{}", element)?;
                    if i != elements.len() - 1 {
                        write!(f, ", ")?;
                    }
                }
                write!(f, ")")
            }
<<<<<<< HEAD
            Func(_, _, _) => write!(f, "<function>"),
            _ => panic!("not implemented for non-values"),
=======
            Func(param, body, _) => write!(f, "fn {} -> {}", param, body),
            Var(id) => write!(f, "{}", id),
            _ => panic!("only implemented for values, {:?}", self),
>>>>>>> 39214acb
        }
    }
}

#[derive(Debug)]
pub enum Pat {
    Var(String),
    Tuple(Vec<Rc<Pat>>),
}

pub fn is_val(expr: &Rc<Expr>) -> bool {
    use self::Expr::*;
    match expr.as_ref() {
        Var(_) => false,
        Unit => true,
        Int(_) => true,
        Str(_) => true,
        Bool(_) => true,
        Func(_, _, _) => true,
        Tuple(elements) => elements.iter().all(is_val),
        BinOp(_, _, _) => false,
        Let(_, _, _) => false,
        FuncAp(_, _, _) => false,
        If(_, _, _) => false,
        EffectAp(_, _) => false,
        ConsumedEffect => false,
    }
}<|MERGE_RESOLUTION|>--- conflicted
+++ resolved
@@ -43,14 +43,9 @@
                 }
                 write!(f, ")")
             }
-<<<<<<< HEAD
-            Func(_, _, _) => write!(f, "<function>"),
-            _ => panic!("not implemented for non-values"),
-=======
             Func(param, body, _) => write!(f, "fn {} -> {}", param, body),
             Var(id) => write!(f, "{}", id),
             _ => panic!("only implemented for values, {:?}", self),
->>>>>>> 39214acb
         }
     }
 }
