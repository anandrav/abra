--- conflicted
+++ resolved
@@ -132,7 +132,7 @@
 
 type_annotation = _{ ":" ~ typ }
 typ = _{ func_type | type_parenthesized | tuple_type | type_literal | type_ap }
-typ_not_func = _{ type_parenthesized | tuple_type | type_ap | type_literal }
+typ_not_func = _{ type_parenthesized | tuple_type | type_literal | type_ap } // TODO: what the heck is typ_not_func
 
 type_parenthesized = _{ paren_start ~ typ ~ paren_end }
 
@@ -141,38 +141,24 @@
 func_type_arg_list = _{ "(" ~ (func_type_arg_single ~ ",")* ~ func_type_arg_single? ~ ")" }
 func_type_arg_single = _{ typ }
 
-<<<<<<< HEAD
-type_ap = { identifier ~ type_args }
-type_args = _{ "<" ~ (typ ~ ",")* ~ typ ~ ">" }
-=======
 type_ap = { identifier ~ type_args? }
 type_args = _{ "<" ~ (typ ~ ",")* ~ typ? ~ ">" }
->>>>>>> ed7545e2
 
 tuple_type = { tuple_start ~ (tuple_type_element ~ ",")+ ~ tuple_type_element ~ tuple_end }
 tuple_type_element = _{ typ }
 
-<<<<<<< HEAD
-type_literal = _{ type_literal_unit | type_literal_int | type_literal_float | type_literal_bool | type_literal_string | type_poly | identifier }
-=======
 type_literal = _{ type_literal_unit | type_literal_int | type_literal_float | type_literal_bool | type_literal_string | type_poly }
-type_poly = { type_poly_ident ~ interface_constraint* }
-interface_constraint = { identifier }
-type_poly_ident = @{ "'" ~ (alpha | "_") ~ (alphanumeric | "_")* } // 'a, 'b, 'c, etc.
->>>>>>> ed7545e2
 type_literal_unit = @{ "void" }
 type_literal_int = @{ "int" }
 type_literal_float = @{ "float" }
 type_literal_bool = @{ "bool" }
 type_literal_string = @{ "string" }
+
 type_poly = { type_poly_ident ~ interface_constraint* }
 type_poly_ident = @{ "'" ~ (alpha | "_") ~ (alphanumeric | "_")* } // 'a, 'b, 'c, etc.
 interface_constraint = _{ identifier ~ interface_constraint_params? }
 interface_constraint_params = _{ "<" ~ (associated_type_binding ~ ",")* ~ associated_type_binding? ~ ">" }
 associated_type_binding = _{ identifier ~ "=" ~ typ }
-
-// type_op_binary = _{ type_op_arrow }
-// type_op_arrow = { "->" }
 
 primary_expression = _{ literal | identifier | member_access_inferred }
 
