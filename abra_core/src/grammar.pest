/* This Source Code Form is subject to the terms of the Mozilla Public
 * License, v. 2.0. If a copy of the MPL was not distributed with this
 * file, You can obtain one at http://mozilla.org/MPL/2.0/. */

 WHITESPACE = _{ space | tab | NEWLINE | COMMENT }
space = { " " }
tab = { "\t" }

COMMENT = _{ LINE_COMMENT | MULTI_LINE_COMMENT }
LINE_COMMENT = _{ "//" ~ (!NEWLINE ~ ANY)* ~ NEWLINE? }
MULTI_LINE_COMMENT = _{ "/*" ~ (!"*/" ~ ANY)* ~ "*/" }

file = _{ SOI ~ file_item* ~ EOI }

file_item = _{ func_def | foreign_func_decl | host_func_decl | interface_declaration | interface_implementation | extension | enum_declaration | struct_declaration /*| typealias*/ | import | statement }

// typealias = { "type" ~ identifier ~ "=" ~ typ}

import = { "use" ~ path ~ ( import_inclusion_list | import_exclusion_list )? }
import_inclusion_list = { "." ~ import_group_or_singleton }
import_exclusion_list = { "except" ~ import_group_or_singleton }
import_group_or_singleton = _{ identifier | "(" ~ (identifier ~ ",")* ~ identifier ~ ")" }
path = @{ identifier ~ ("/" ~ identifier)* }

interface_declaration = { "interface" ~ identifier ~ interface_body }
interface_body = _{ "{" ~ interface_property* ~ "}" }
interface_property = _{ interface_method | associated_type_decl }
interface_method = { "fn" ~ identifier ~ type_annotation }
associated_type_decl = { "associatedtype" ~ identifier ~ ("impl" ~ interface_constraint)? }

interface_implementation = { "implement" ~ identifier ~ "for" ~ typ ~ interface_implementation_body }
interface_implementation_body = _{ "{" ~ func_def* ~ "}" }

extension = { "extend" ~ typ ~ extension_body }
extension_body = _{ "{" ~ func_def* ~ "}" }

enum_declaration = { "type" ~ identifier ~ type_params? ~ "=" ~ ("|")? ~ variant ~ ("|" ~ variant)* }
type_params = _{ "<" ~ (type_poly ~ ",")* ~ type_poly? ~ ">" }
variant = { identifier ~ packed_data? }
packed_data = _{ "of" ~ typ }

struct_declaration = { "type" ~ identifier ~ type_params? ~ "=" ~ "{" ~ struct_field ~ (struct_field)* ~ "}" }
struct_field = { identifier ~ type_annotation }

statement = _{ let_statement | var_statement | set_statement | break_statement | continue_statement | return_statement | while_statement | expression_statement | if_statement }

let_statement = { let_keyword ~ let_pattern_annotated ~ op_assign ~ expression }
let_keyword = _{ "let" }
let_pattern = _{ let_pattern_tuple | wildcard | identifier }
wildcard = @{ "_" }
op_assign = _{ "=" }

return_statement = { "return" ~ expression }

expression_statement = { expression }

var_statement = { var_keyword ~ let_pattern_annotated ~ op_assign ~ expression }
var_keyword = _{ "var" }

set_statement = { expression ~ ":=" ~ expression }

continue_statement = { "continue" }
break_statement = { "break" }

func_def = { "fn" ~ identifier ~ func_args ~ func_out_annotation? ~ (block_expression | (op_assign ~ expression)) }

foreign_func_decl = { "foreign fn" ~ identifier ~ func_args_annotated ~ func_out_annotation }

host_func_decl = { "host fn" ~ identifier ~ func_args_annotated ~ func_out_annotation }

let_pattern_tuple = { tuple_start ~ (let_pattern_tuple_element ~ ",")+ ~ let_pattern_tuple_element ~ tuple_end }
let_pattern_tuple_element = _{ let_pattern }

expression = {  term ~ postfix* ~ (op_binary ~ term ~ postfix* )* }
term = _{ block_expression | func_expression | parenthesized_expression | if_else_expression | match_expression | tuple_expr | primary_expression }
postfix = _{ member_func_call | index_access | member_access | func_call | op_try | op_unwrap }

index_access = { "[" ~ expression ~ "]" }
member_access = { "." ~ identifier }

if_else_expression = { "if" ~ expression ~ expression ~ "else" ~ expression }

if_statement = { "if" ~ expression ~ block_expression }

while_statement = { "while" ~ expression ~ block_expression }

match_expression = { "match" ~ expression ~ "{" ~ (match_branch ~ ",")* ~ match_branch? ~ "}" }
match_branch = { match_pattern ~ "->" ~ statement }

match_pattern = { match_pattern_parenthesized | literal | wildcard | match_pattern_tuple | match_pattern_variant_qualified | match_pattern_variant_inferred | match_pattern_variable }
match_pattern_tuple = { tuple_start ~ (match_pattern_tuple_element ~ ",")+ ~ match_pattern_tuple_element ~ tuple_end }
match_pattern_tuple_element = _{ match_pattern }
match_pattern_variant_qualified = { identifier ~ "." ~ identifier ~ ( "." ~ identifier)* ~ match_pattern_variant_data? }
match_pattern_variant_inferred = { "." ~ identifier ~ match_pattern_variant_data? }
match_pattern_variant_data = _{ match_pattern }
match_pattern_variable = @{ identifier }
match_pattern_parenthesized = _{ paren_start ~ match_pattern ~ paren_end }

block_expression = { block_start ~ statement* ~ block_end }
block_start = _{ "{" }
block_end = _{ "}" }

tuple_expr = { tuple_start ~ (tuple_expr_element ~ ",")+ ~ tuple_expr_element ~ tuple_end }
tuple_start = _{ "(" }
tuple_end = _{ ")" }
tuple_expr_element = _{ expression }

parenthesized_expression = _{ paren_start ~ expression ~ paren_end }
paren_start = _{ "(" }
paren_end = _{ ")" }

func_call = { func_call_args }
func_call_args = _{ func_call_args_start ~ (func_call_arg ~ ",")* ~ func_call_arg? ~ func_call_args_end }
func_call_args_start = _{ "(" }
func_call_args_end = _{ ")" }
func_call_arg = _{ expression }

member_func_call = { "." ~ identifier ~ func_call_args }

func_expression = { func_expression_args ~ "->" ~ func_out_annotation? ~ expression }
func_out_annotation = { "->" ~ typ }
func_args_start = _{ "(" }
func_args_end = _{ ")" }
func_expression_args = _{ func_args | func_arg }
func_args = _{ func_args_start ~ (func_arg ~ ",")* ~ func_arg? ~ func_args_end }
func_arg = { identifier ~ (type_annotation )? }
// annotation mandatory
func_args_annotated = _{ func_args_start ~ (func_arg_annotated ~ ",")* ~ func_arg_annotated? ~ func_args_end }
func_arg_annotated = { identifier ~ type_annotation }

let_pattern_annotated = { let_pattern ~ type_annotation? }

type_annotation = _{ ":" ~ typ }
<<<<<<< HEAD
// typ = { type_term ~ (type_op_binary ~ type_term)* }
// type_term = _{ type_parenthesized | type_ap | tuple_type | type_literal }
typ = _{ func_type | type_ap | type_parenthesized | tuple_type | type_literal }
typ_not_func = _{ type_parenthesized | type_ap | tuple_type | type_literal }
=======
typ = _{ func_type | type_parenthesized | tuple_type | type_ap | type_literal }
typ_not_func = _{ type_parenthesized | tuple_type | type_ap | type_literal }
>>>>>>> 5c5fc202

type_parenthesized = _{ paren_start ~ typ ~ paren_end }

func_type = { func_type_args ~ "->" ~ typ }
func_type_args = _{ func_type_arg_list | typ_not_func }
func_type_arg_list = _{ "(" ~ (func_type_arg_single ~ ",")* ~ func_type_arg_single? ~ ")" }
func_type_arg_single = _{ typ }

type_ap = { identifier ~ type_args }
type_args = _{ "<" ~ (typ ~ ",")* ~ typ ~ ">" }

tuple_type = { tuple_start ~ (tuple_type_element ~ ",")+ ~ tuple_type_element ~ tuple_end }
tuple_type_element = _{ typ }

type_literal = _{ type_literal_unit | type_literal_int | type_literal_float | type_literal_bool | type_literal_string | type_poly | identifier }
type_literal_unit = @{ "void" }
type_literal_int = @{ "int" }
type_literal_float = @{ "float" }
type_literal_bool = @{ "bool" }
type_literal_string = @{ "string" }
type_poly = { type_poly_ident ~ interface_constraint* }
type_poly_ident = @{ "'" ~ (alpha | "_") ~ (alphanumeric | "_")* } // 'a, 'b, 'c, etc.
interface_constraint = _{ identifier ~ interface_constraint_params? }
interface_constraint_params = _{ "<" ~ (associated_type_binding ~ ",")* ~ associated_type_binding? ~ ">" }
associated_type_binding = _{ identifier ~ "=" ~ typ }

// type_op_binary = _{ type_op_arrow }
// type_op_arrow = { "->" }

primary_expression = _{ literal | identifier | member_access_inferred }

member_access_inferred = { "." ~ identifier }

identifier = @{ !(keyword ~ WHITESPACE) ~ ( alpha | "_") ~ (alphanumeric | "_")* }
alpha = _{ 'a'..'z' | 'A'..'Z' }
alphanumeric = _{ alpha | '0'..'9' }

literal = _{ literal_unit | literal_float | literal_int | literal_bool | literal_string | literal_array }
literal_unit = @{ "()" }
literal_int = @{ ("-")? ~ ("0" | ASCII_NONZERO_DIGIT ~ ASCII_DIGIT*) }
literal_float = @{ ("-")? ~ ("0.0" | "0." | ASCII_NONZERO_DIGIT ~ ASCII_DIGIT* ~ "." ~ ASCII_DIGIT* | "." ~ ASCII_DIGIT+) }
literal_string = @{ "\"" ~ (!"\"" ~ ANY)* ~ "\"" }
literal_bool = @{ "true" | "false" }
literal_array = { "[" ~ (expression ~ ",")* ~ expression? ~ "]" }

op_binary = _{op_eq | op_gte | op_lte | op_gt | op_lt | op_addition | op_subtraction | op_multiplication | op_division | op_pow | op_and | op_or | op_mod | op_concat }
op_eq = { "=" }
op_gt = { ">" }
op_lt = { "<" }
op_gte = { ">=" }
op_lte = { "<=" }
op_addition = { "+" }
op_subtraction = { "-" }
op_multiplication = { "*" }
op_division = { "/" }
op_mod = { "mod" }
op_pow = { "^" }
op_concat = { "&" }
// op_not = { "not" }
op_and = { "and" }
op_or = { "or" }

op_unwrap = { "!" }
op_try = { "?" }

// op_range_inclusive = { "..." }
// op_range_exclusive = { "..<" }

// NOTE: When changing this code, make sure you don't have a subset of a word before
// another word. For example: { "type" | "typeof" } will never match "typeof"
keyword = @{
   "and" | "bool" | "break" | "continue" | "else" | "extend" | "false" | "fn" | "foreign" | "host" | "let" | "if" | "int" | "match" | "mod" | "or" | "return" | "set" | "string" | "type" | "nothing" | "true" | "void"
}

semicolon = _{ ";" }<|MERGE_RESOLUTION|>--- conflicted
+++ resolved
@@ -131,15 +131,8 @@
 let_pattern_annotated = { let_pattern ~ type_annotation? }
 
 type_annotation = _{ ":" ~ typ }
-<<<<<<< HEAD
-// typ = { type_term ~ (type_op_binary ~ type_term)* }
-// type_term = _{ type_parenthesized | type_ap | tuple_type | type_literal }
-typ = _{ func_type | type_ap | type_parenthesized | tuple_type | type_literal }
-typ_not_func = _{ type_parenthesized | type_ap | tuple_type | type_literal }
-=======
 typ = _{ func_type | type_parenthesized | tuple_type | type_ap | type_literal }
 typ_not_func = _{ type_parenthesized | tuple_type | type_ap | type_literal }
->>>>>>> 5c5fc202
 
 type_parenthesized = _{ paren_start ~ typ ~ paren_end }
 
